[package]
name = "polkadot-runtime"
version = "0.1.0"
authors = ["Parity Technologies <admin@parity.io>"]
edition = "2018"
build = "build.rs"

[dependencies]
bitvec = { version = "0.14.0", default-features = false, features = ["alloc"] }
rustc-hex = { version = "2.0.1", default-features = false }
log = { version = "0.3", optional = true }
serde = { version = "1.0", default-features = false }
serde_derive = { version = "1.0", optional = true }
safe-mix = { version = "1.0", default-features = false}
primitives = { package = "polkadot-primitives", path = "../primitives", default-features = false }
<<<<<<< HEAD
polkadot-parachain = { path = "../parachain", default-features = false }
parity-codec = { version = "4.1", default-features = false, features = ["derive"] }
=======
codec = { package = "parity-scale-codec", version = "~1.0.0", default-features = false, features = ["derive"] }
>>>>>>> eba3eeae
substrate-serializer = { git = "https://github.com/paritytech/substrate", default-features = false, branch = "polkadot-master" }
rstd = { package = "sr-std", git = "https://github.com/paritytech/substrate", default-features = false, branch = "polkadot-master" }
sr-io = { git = "https://github.com/paritytech/substrate", default-features = false, branch = "polkadot-master" }
srml-support = { git = "https://github.com/paritytech/substrate", default-features = false, branch = "polkadot-master" }
substrate-primitives = { git = "https://github.com/paritytech/substrate", default-features = false, branch = "polkadot-master" }
client = { package = "substrate-client", git = "https://github.com/paritytech/substrate", default-features = false, branch = "polkadot-master" }
inherents = { package = "substrate-inherents", git = "https://github.com/paritytech/substrate", default-features = false, branch = "polkadot-master" }
offchain_primitives = { package = "substrate-offchain-primitives", git = "https://github.com/paritytech/substrate", default-features = false, branch = "polkadot-master" }
authorship = { package = "srml-authorship", git = "https://github.com/paritytech/substrate", default-features = false, branch = "polkadot-master" }
balances = { package = "srml-balances", git = "https://github.com/paritytech/substrate", default-features = false, branch = "polkadot-master" }
collective = { package = "srml-collective", git = "https://github.com/paritytech/substrate", default-features = false, branch = "polkadot-master" }
democracy = { package = "srml-democracy", git = "https://github.com/paritytech/substrate", default-features = false, branch = "polkadot-master" }
elections = { package = "srml-elections", git = "https://github.com/paritytech/substrate", default-features = false, branch = "polkadot-master" }
executive = { package = "srml-executive", git = "https://github.com/paritytech/substrate", default-features = false, branch = "polkadot-master" }
finality-tracker = { package = "srml-finality-tracker", git = "https://github.com/paritytech/substrate", default-features = false, branch = "polkadot-master" }
grandpa = { package = "srml-grandpa", git = "https://github.com/paritytech/substrate", default-features = false, branch = "polkadot-master" }
im-online = { package = "srml-im-online", git = "https://github.com/paritytech/substrate", default-features = false, branch = "polkadot-master" }
indices = { package = "srml-indices", git = "https://github.com/paritytech/substrate", default-features = false, branch = "polkadot-master" }
membership = { package = "srml-membership", git = "https://github.com/paritytech/substrate", default-features = false, branch = "polkadot-master" }
sr-primitives = { git = "https://github.com/paritytech/substrate", default-features = false, branch = "polkadot-master" }
session = { package = "srml-session", git = "https://github.com/paritytech/substrate", default-features = false, branch = "polkadot-master" }
staking = { package = "srml-staking", git = "https://github.com/paritytech/substrate", default-features = false, branch = "polkadot-master" }
sudo = { package = "srml-sudo", git = "https://github.com/paritytech/substrate", default-features = false, branch = "polkadot-master" }
system = { package = "srml-system", git = "https://github.com/paritytech/substrate", default-features = false, branch = "polkadot-master" }
timestamp = { package = "srml-timestamp", git = "https://github.com/paritytech/substrate", default-features = false, branch = "polkadot-master" }
treasury = { package = "srml-treasury", git = "https://github.com/paritytech/substrate", default-features = false, branch = "polkadot-master" }
version = { package = "sr-version", git = "https://github.com/paritytech/substrate", default-features = false, branch = "polkadot-master" }
babe = { package = "srml-babe", git = "https://github.com/paritytech/substrate", default-features = false, branch = "polkadot-master" }
babe-primitives = { package = "substrate-consensus-babe-primitives", git = "https://github.com/paritytech/substrate", default-features = false, branch = "polkadot-master" }
substrate-session = { git = "https://github.com/paritytech/substrate", default-features = false, branch = "polkadot-master" }

[dev-dependencies]
hex-literal = "0.2.0"
libsecp256k1 = "0.2.1"
tiny-keccak = "1.4.2"
keyring = { package = "substrate-keyring", git = "https://github.com/paritytech/substrate", branch = "polkadot-master" }
substrate-trie = { git = "https://github.com/paritytech/substrate", branch = "polkadot-master" }
trie-db = "0.15"

[build-dependencies]
wasm-builder-runner = { package = "substrate-wasm-builder-runner", version = "1.0.1" }

[features]
default = ["std"]
no_std = []
only-staking = []
std = [
	"bitvec/std",
	"primitives/std",
	"rustc-hex/std",
	"codec/std",
	"inherents/std",
	"substrate-primitives/std",
	"polkadot-parachain/std",
	"client/std",
	"offchain_primitives/std",
	"rstd/std",
	"sr-io/std",
	"srml-support/std",
	"authorship/std",
	"balances/std",
	"collective/std",
	"democracy/std",
	"elections/std",
	"executive/std",
	"finality-tracker/std",
	"grandpa/std",
	"im-online/std",
	"indices/std",
	"membership/std",
	"sr-primitives/std",
	"session/std",
	"staking/std",
	"sudo/std",
	"system/std",
	"timestamp/std",
	"treasury/std",
	"version/std",
	"serde_derive",
	"serde/std",
	"log",
	"safe-mix/std",
	"babe/std",
	"babe-primitives/std",
]<|MERGE_RESOLUTION|>--- conflicted
+++ resolved
@@ -13,12 +13,8 @@
 serde_derive = { version = "1.0", optional = true }
 safe-mix = { version = "1.0", default-features = false}
 primitives = { package = "polkadot-primitives", path = "../primitives", default-features = false }
-<<<<<<< HEAD
 polkadot-parachain = { path = "../parachain", default-features = false }
-parity-codec = { version = "4.1", default-features = false, features = ["derive"] }
-=======
 codec = { package = "parity-scale-codec", version = "~1.0.0", default-features = false, features = ["derive"] }
->>>>>>> eba3eeae
 substrate-serializer = { git = "https://github.com/paritytech/substrate", default-features = false, branch = "polkadot-master" }
 rstd = { package = "sr-std", git = "https://github.com/paritytech/substrate", default-features = false, branch = "polkadot-master" }
 sr-io = { git = "https://github.com/paritytech/substrate", default-features = false, branch = "polkadot-master" }
