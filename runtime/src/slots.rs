// Copyright 2019 Parity Technologies (UK) Ltd.
// This file is part of Polkadot.

// Polkadot is free software: you can redistribute it and/or modify
// it under the terms of the GNU General Public License as published by
// the Free Software Foundation, either version 3 of the License, or
// (at your option) any later version.

// Polkadot is distributed in the hope that it will be useful,
// but WITHOUT ANY WARRANTY; without even the implied warranty of
// MERCHANTABILITY or FITNESS FOR A PARTICULAR PURPOSE.  See the
// GNU General Public License for more details.

// You should have received a copy of the GNU General Public License
// along with Polkadot.  If not, see <http://www.gnu.org/licenses/>.

//! Auctioning system to determine the set of Parachains in operation. This includes logic for the
//! auctioning mechanism, for locking balance as part of the "payment", and to provide the requisite
//! information for commissioning and decommissioning them.

use rstd::{prelude::*, mem::swap, convert::TryInto};
use sr_primitives::traits::{CheckedSub, StaticLookup, Zero, One, CheckedConversion, Hash, AccountIdConversion};
use sr_primitives::weights::SimpleDispatchInfo;
use codec::{Encode, Decode, Codec};
use srml_support::{
	decl_module, decl_storage, decl_event, StorageValue, StorageMap, ensure,
	traits::{Currency, ReservableCurrency, WithdrawReason, ExistenceRequirement, Get}
};
use primitives::parachain::{
	OnSwap, PARACHAIN_INFO, Id as ParaId
};
use system::{ensure_signed, ensure_root};
use crate::registrar::Registrar;
use crate::slot_range::{SlotRange, SLOT_RANGE_COUNT};

type BalanceOf<T> = <<T as Trait>::Currency as Currency<<T as system::Trait>::AccountId>>::Balance;

/// The module's configuration trait.
pub trait Trait: system::Trait {
	/// The overarching event type.
	type Event: From<Event<Self>> + Into<<Self as system::Trait>::Event>;

	/// The currency type used for bidding.
	type Currency: ReservableCurrency<Self::AccountId>;

	/// The parachain registrar type.
	type Parachains: Registrar<Self::AccountId>;

	/// The number of blocks over which an auction may be retroactively ended.
	type EndingPeriod: Get<Self::BlockNumber>;

	/// The number of blocks over which a single period lasts.
	type LeasePeriod: Get<Self::BlockNumber>;
}

/// A sub-bidder identifier. Used to distinguish between different logical bidders coming from the
/// same account ID.
pub type SubId = u32;
/// An auction index. We count auctions in this type.
pub type AuctionIndex = u32;

/// A bidder identifier, which is just the combination of an account ID and a sub-bidder ID.
/// This is called `NewBidder` in order to distinguish between bidders that would deploy a *new*
/// parachain and pre-existing parachains bidding to renew themselves.
#[derive(Clone, Eq, PartialEq, Encode, Decode)]
#[cfg_attr(feature = "std", derive(Debug))]
pub struct NewBidder<AccountId> {
	/// The bidder's account ID; this is the account that funds the bid.
	pub who: AccountId,
	/// An additional ID to allow the same account ID (and funding source) to have multiple
	/// logical bidders.
	pub sub: SubId,
}

/// The desired target of a bidder in an auction.
#[derive(Clone, Eq, PartialEq, Encode, Decode)]
#[cfg_attr(feature = "std", derive(Debug))]
pub enum Bidder<AccountId> {
	/// An account ID, funds coming from that account.
	New(NewBidder<AccountId>),

	/// An existing parachain, funds coming from the amount locked as part of a previous bid topped
	/// up with funds administered by the parachain.
	Existing(ParaId),
}

impl<AccountId: Clone + Default + Codec> Bidder<AccountId> {
	/// Get the account that will fund this bid.
	fn funding_account(&self) -> AccountId {
		match self {
			Bidder::New(new_bidder) => new_bidder.who.clone(),
			Bidder::Existing(para_id) => para_id.into_account(),
		}
	}
}

/// Information regarding a parachain that will be deployed.
///
/// We store either the bidder that will be able to set the final deployment information or the
/// information itself.
#[derive(Clone, Eq, PartialEq, Encode, Decode)]
#[cfg_attr(feature = "std", derive(Debug))]
pub enum IncomingParachain<AccountId, Hash> {
	/// Deploy information not yet set; just the bidder identity.
	Unset(NewBidder<AccountId>),
	/// Deploy information set only by code hash; so we store the code hash and head data.
	Fixed { code_hash: Hash, initial_head_data: Vec<u8> },
	/// Deploy information fully set; so we store the code and head data.
	Deploy { code: Vec<u8>, initial_head_data: Vec<u8> },
}

type LeasePeriodOf<T> = <T as system::Trait>::BlockNumber;
// Winning data type. This encodes the top bidders of each range together with their bid.
type WinningData<T> =
	[Option<(Bidder<<T as system::Trait>::AccountId>, BalanceOf<T>)>; SLOT_RANGE_COUNT];
// Winners data type. This encodes each of the final winners of a parachain auction, the parachain
// index assigned to them, their winning bid and the range that they won.
type WinnersData<T> =
	Vec<(Option<NewBidder<<T as system::Trait>::AccountId>>, ParaId, BalanceOf<T>, SlotRange)>;

// This module's storage items.
decl_storage! {
	trait Store for Module<T: Trait> as Slots {

		/// The number of auctions that been started so far.
		pub AuctionCounter get(auction_counter): AuctionIndex;

		/// Ordered list of all `ParaId` values that are managed by this module. This includes
		/// chains that are not yet deployed (but have won an auction in the future).
		pub ManagedIds get(managed_ids): Vec<ParaId>;

		/// Various amounts on deposit for each parachain. An entry in `ManagedIds` implies a non-
		/// default entry here.
		///
		/// The actual amount locked on its behalf at any time is the maximum item in this list. The
		/// first item in the list is the amount locked for the current Lease Period. Following
		/// items are for the subsequent lease periods.
		///
		/// The default value (an empty list) implies that the parachain no longer exists (or never
		/// existed) as far as this module is concerned.
		///
		/// If a parachain doesn't exist *yet* but is scheduled to exist in the future, then it
		/// will be left-padded with one or more zeroes to denote the fact that nothing is held on
		/// deposit for the non-existent chain currently, but is held at some point in the future.
		pub Deposits get(deposits): map ParaId => Vec<BalanceOf<T>>;

		/// Information relating to the current auction, if there is one.
		///
		/// The first item in the tuple is the lease period index that the first of the four
		/// contiguous lease periods on auction is for. The second is the block number when the
		/// auction will "begin to end", i.e. the first block of the Ending Period of the auction.
		pub AuctionInfo get(auction_info): Option<(LeasePeriodOf<T>, T::BlockNumber)>;

		/// The winning bids for each of the 10 ranges at each block in the final Ending Period of
		/// the current auction. The map's key is the 0-based index into the Ending Period. The
		/// first block of the ending period is 0; the last is `EndingPeriod - 1`.
		pub Winning get(winning): map T::BlockNumber => Option<WinningData<T>>;

		/// Amounts currently reserved in the accounts of the bidders currently winning
		/// (sub-)ranges.
		pub ReservedAmounts get(reserved_amounts): map Bidder<T::AccountId> => Option<BalanceOf<T>>;

		/// The set of Para IDs that have won and need to be on-boarded at an upcoming lease-period.
		/// This is cleared out on the first block of the lease period.
		pub OnboardQueue get(onboard_queue): map LeasePeriodOf<T> => Vec<ParaId>;

		/// The actual on-boarding information. Only exists when one of the following is true:
		/// - It is before the lease period that the parachain should be on-boarded.
		/// - The full on-boarding information has not yet been provided and the parachain is not
		/// yet due to be off-boarded.
		pub Onboarding get(onboarding): map ParaId =>
			Option<(LeasePeriodOf<T>, IncomingParachain<T::AccountId, T::Hash>)>;

		/// Off-boarding account; currency held on deposit for the parachain gets placed here if the
		/// parachain gets off-boarded; i.e. its lease period is up and it isn't renewed.
		pub Offboarding get(offboarding): map ParaId => T::AccountId;
	}
}

impl<T: Trait> OnSwap for Module<T> {
	fn can_swap(one: ParaId, other: ParaId) -> Result<(), &'static str> {
		if <Onboarding<T>>::exists(one) || <Onboarding<T>>::exists(other) {
			Err("can't swap an undeployed parachain")?
		}
		Ok(())
	}
	fn on_swap(one: ParaId, other: ParaId) -> Result<(), &'static str> {
		<Offboarding<T>>::swap(one, other);
		<Deposits<T>>::swap(one, other);
		ManagedIds::mutate(|ids| {
			let maybe_one_pos = ids.binary_search(&one);
			let maybe_other_pos = ids.binary_search(&other);
			match (maybe_one_pos, maybe_other_pos) {
				(Ok(one_pos), Err(_)) => ids[one_pos] = other,
				(Err(_), Ok(other_pos)) => ids[other_pos] = one,
				_ => return,
			};
			ids.sort();
		});
		Ok(())
	}
}

decl_event!(
	pub enum Event<T> where
		AccountId = <T as system::Trait>::AccountId,
		BlockNumber = <T as system::Trait>::BlockNumber,
		LeasePeriod = LeasePeriodOf<T>,
		ParaId = ParaId,
		Balance = BalanceOf<T>,
	{
		/// A new lease period is beginning.
		NewLeasePeriod(LeasePeriod),
		/// An auction started. Provides its index and the block number where it will begin to
		/// close and the first lease period of the quadruplet that is auctioned.
		AuctionStarted(AuctionIndex, LeasePeriod, BlockNumber),
		/// An auction ended. All funds become unreserved.
		AuctionClosed(AuctionIndex),
		/// Someone won the right to deploy a parachain. Balance amount is deducted for deposit.
		WonDeploy(NewBidder<AccountId>, SlotRange, ParaId, Balance),
		/// An existing parachain won the right to continue.
		WonRenewal(ParaId, SlotRange, Balance, Balance),
		/// Funds were reserved for a winning bid. First balance is the extra amount reserved.
		/// Second is the total.
		Reserved(AccountId, Balance, Balance),
		/// Funds were unreserved since bidder is no longer active.
		Unreserved(AccountId, Balance),
	}
);

decl_module! {
	pub struct Module<T: Trait> for enum Call where origin: T::Origin {
		fn deposit_event() = default;

		fn on_initialize(n: T::BlockNumber) {
			let lease_period = T::LeasePeriod::get();
			let lease_period_index: LeasePeriodOf<T> = (n / lease_period).into();

			// Check to see if an auction just ended.
			if let Some((winning_ranges, auction_lease_period_index)) = Self::check_auction_end(n) {
				// Auction is ended now. We have the winning ranges and the lease period index which
				// acts as the offset. Handle it.
				Self::manage_auction_end(
					lease_period_index,
					auction_lease_period_index,
					winning_ranges,
				);
			}
			// If we're beginning a new lease period then handle that, too.
			if (n % lease_period).is_zero() {
				Self::manage_lease_period_start(lease_period_index);
			}
		}

		fn on_finalize(now: T::BlockNumber) {
			// If the current auction is in it ending period, then ensure that the (sub-)range
			// winner information is duplicated from the previous block in case no bids happened
			// in this block.
			if let Some(offset) = Self::is_ending(now) {
				if !<Winning<T>>::exists(&offset) {
					<Winning<T>>::insert(offset,
						offset.checked_sub(&One::one())
							.and_then(<Winning<T>>::get)
							.unwrap_or_default()
					);
				}
			}
		}

		/// Create a new auction.
		///
		/// This can only happen when there isn't already an auction in progress and may only be
		/// called by the root origin. Accepts the `duration` of this auction and the
		/// `lease_period_index` of the initial lease period of the four that are to be auctioned.
		#[weight = SimpleDispatchInfo::FixedOperational(100_000)]
<<<<<<< HEAD
		fn new_auction(origin,
=======
		pub fn new_auction(origin,
>>>>>>> 577a5a2d
			#[compact] duration: T::BlockNumber,
			#[compact] lease_period_index: LeasePeriodOf<T>
		) {
			ensure_root(origin)?;
			ensure!(!Self::is_in_progress(), "auction already in progress");
			ensure!(lease_period_index >= Self::lease_period_index(), "lease period in past");

			// Bump the counter.
			let n = <AuctionCounter>::mutate(|n| { *n += 1; *n });

			// Set the information.
			let ending = <system::Module<T>>::block_number() + duration;
			<AuctionInfo<T>>::put((lease_period_index, ending));

			Self::deposit_event(RawEvent::AuctionStarted(n, lease_period_index, ending))
		}

		/// Make a new bid from an account (including a parachain account) for deploying a new
		/// parachain.
		///
		/// Multiple simultaneous bids from the same bidder are allowed only as long as all active
		/// bids overlap each other (i.e. are mutually exclusive). Bids cannot be redacted.
		///
		/// - `sub` is the sub-bidder ID, allowing for multiple competing bids to be made by (and
		/// funded by) the same account.
		/// - `auction_index` is the index of the auction to bid on. Should just be the present
		/// value of `AuctionCounter`.
		/// - `first_slot` is the first lease period index of the range to bid on. This is the
		/// absolute lease period index value, not an auction-specific offset.
		/// - `last_slot` is the last lease period index of the range to bid on. This is the
		/// absolute lease period index value, not an auction-specific offset.
		/// - `amount` is the amount to bid to be held as deposit for the parachain should the
		/// bid win. This amount is held throughout the range.
		#[weight = SimpleDispatchInfo::FixedNormal(500_000)]
		fn bid(origin,
			#[compact] sub: SubId,
			#[compact] auction_index: AuctionIndex,
			#[compact] first_slot: LeasePeriodOf<T>,
			#[compact] last_slot: LeasePeriodOf<T>,
			#[compact] amount: BalanceOf<T>
		) {
			let who = ensure_signed(origin)?;
			let bidder = Bidder::New(NewBidder{who: who.clone(), sub});
			Self::handle_bid(bidder, auction_index, first_slot, last_slot, amount)?;
		}

		/// Make a new bid from a parachain account for renewing that (pre-existing) parachain.
		///
		/// The origin *must* be a parachain account.
		///
		/// Multiple simultaneous bids from the same bidder are allowed only as long as all active
		/// bids overlap each other (i.e. are mutually exclusive). Bids cannot be redacted.
		///
		/// - `auction_index` is the index of the auction to bid on. Should just be the present
		/// value of `AuctionCounter`.
		/// - `first_slot` is the first lease period index of the range to bid on. This is the
		/// absolute lease period index value, not an auction-specific offset.
		/// - `last_slot` is the last lease period index of the range to bid on. This is the
		/// absolute lease period index value, not an auction-specific offset.
		/// - `amount` is the amount to bid to be held as deposit for the parachain should the
		/// bid win. This amount is held throughout the range.
<<<<<<< HEAD
		#[weight = SimpleDispatchInfo::FixedNormal(500_000)]
=======
    #[weight = SimpleDispatchInfo::FixedNormal(500_000)]
>>>>>>> 577a5a2d
		fn bid_renew(origin,
			#[compact] auction_index: AuctionIndex,
			#[compact] first_slot: LeasePeriodOf<T>,
			#[compact] last_slot: LeasePeriodOf<T>,
			#[compact] amount: BalanceOf<T>
		) {
			let who = ensure_signed(origin)?;
			let para_id = <ParaId>::try_from_account(&who)
				.ok_or("account is not a parachain")?;
			let bidder = Bidder::Existing(para_id);
			Self::handle_bid(bidder, auction_index, first_slot, last_slot, amount)?;
		}

		/// Set the off-boarding information for a parachain.
		///
		/// The origin *must* be a parachain account.
		///
		/// - `dest` is the destination account to receive the parachain's deposit.
		#[weight = SimpleDispatchInfo::FixedNormal(1_000_000)]
		fn set_offboarding(origin, dest: <T::Lookup as StaticLookup>::Source) {
			let who = ensure_signed(origin)?;
			let dest = T::Lookup::lookup(dest)?;
			let para_id = <ParaId>::try_from_account(&who)
				.ok_or("not a parachain origin")?;
			<Offboarding<T>>::insert(para_id, dest);
		}

		/// Set the deploy information for a successful bid to deploy a new parachain.
		///
		/// - `origin` must be the successful bidder account.
		/// - `sub` is the sub-bidder ID of the bidder.
		/// - `para_id` is the parachain ID allotted to the winning bidder.
		/// - `code_hash` is the hash of the parachain's Wasm validation function.
		/// - `initial_head_data` is the parachain's initial head data.
<<<<<<< HEAD
		#[weight = SimpleDispatchInfo::FixedNormal(500_000)]
		fn fix_deploy_data(origin,
=======
    #[weight = SimpleDispatchInfo::FixedNormal(500_000)]
		pub fn fix_deploy_data(origin,
>>>>>>> 577a5a2d
			#[compact] sub: SubId,
			#[compact] para_id: ParaId,
			code_hash: T::Hash,
			initial_head_data: Vec<u8>
		) {
			let who = ensure_signed(origin)?;
			let (starts, details) = <Onboarding<T>>::get(&para_id)
				.ok_or("parachain id not in onboarding")?;
			if let IncomingParachain::Unset(ref nb) = details {
				ensure!(nb.who == who && nb.sub == sub, "parachain not registered by origin");
			} else {
				return Err("already registered")
			}
			let item = (starts, IncomingParachain::Fixed{code_hash, initial_head_data});
			<Onboarding<T>>::insert(&para_id, item);
		}

		/// Note a new parachain's code.
		///
		/// This must be called after `fix_deploy_data` and `code` must be the preimage of the
		/// `code_hash` passed there for the same `para_id`.
		///
		/// This may be called before or after the beginning of the parachain's first lease period.
		/// If called before then the parachain will become active at the first block of its
		/// starting lease period. If after, then it will become active immediately after this call.
		///
		/// - `_origin` is irrelevant.
		/// - `para_id` is the parachain ID whose code will be elaborated.
		/// - `code` is the preimage of the registered `code_hash` of `para_id`.
		#[weight = SimpleDispatchInfo::FixedNormal(5_000_000)]
		fn elaborate_deploy_data(_origin, #[compact] para_id: ParaId, code: Vec<u8>) {
			let (starts, details) = <Onboarding<T>>::get(&para_id)
				.ok_or("parachain id not in onboarding")?;
			if let IncomingParachain::Fixed{code_hash, initial_head_data} = details {
				ensure!(<T as system::Trait>::Hashing::hash(&code) == code_hash, "code not doesn't correspond to hash");
				if starts > Self::lease_period_index() {
					// Hasn't yet begun. Replace the on-boarding entry with the new information.
					let item = (starts, IncomingParachain::Deploy{code, initial_head_data});
					<Onboarding<T>>::insert(&para_id, item);
				} else {
					// Should have already begun. Remove the on-boarding entry and register the
					// parachain for its immediate start.
					<Onboarding<T>>::remove(&para_id);
					let _ = T::Parachains::
						register_para(para_id, PARACHAIN_INFO, code, initial_head_data);
				}
			} else {
				return Err("deploy data not yet fixed")
			}
		}
	}
}

impl<T: Trait> Module<T> {
	/// Deposit currently held for a particular parachain that we administer.
	fn deposit_held(para_id: &ParaId) -> BalanceOf<T> {
		<Deposits<T>>::get(para_id).into_iter().max().unwrap_or_else(Zero::zero)
	}

	/// True if an auction is in progress.
	pub fn is_in_progress() -> bool {
		<AuctionInfo<T>>::exists()
	}

	/// Returns `Some(n)` if the now block is part of the ending period of an auction, where `n`
	/// represents how far into the ending period this block is. Otherwise, returns `None`.
	pub fn is_ending(now: T::BlockNumber) -> Option<T::BlockNumber> {
		if let Some((_, early_end)) = <AuctionInfo<T>>::get() {
			if let Some(after_early_end) = now.checked_sub(&early_end) {
				if after_early_end < T::EndingPeriod::get() {
					return Some(after_early_end)
				}
			}
		}
		None
	}

	/// Returns the current lease period.
	fn lease_period_index() -> LeasePeriodOf<T> {
		(<system::Module<T>>::block_number() / T::LeasePeriod::get()).into()
	}

	/// Some when the auction's end is known (with the end block number). None if it is unknown.
	/// If `Some` then the block number must be at most the previous block and at least the
	/// previous block minus `T::EndingPeriod::get()`.
	///
	/// This mutates the state, cleaning up `AuctionInfo` and `Winning` in the case of an auction
	/// ending. An immediately subsequent call with the same argument will always return `None`.
	fn check_auction_end(now: T::BlockNumber) -> Option<(WinningData<T>, LeasePeriodOf<T>)> {
		if let Some((lease_period_index, early_end)) = <AuctionInfo<T>>::get() {
			if early_end + T::EndingPeriod::get() == now {
				// Just ended!
				let ending_period = T::EndingPeriod::get();
				let offset = T::BlockNumber::decode(&mut<system::Module<T>>::random_seed().as_ref())
					.expect("secure hashes always bigger than block numbers; qed") % ending_period;
				let res = <Winning<T>>::get(offset).unwrap_or_default();
				let mut i = T::BlockNumber::zero();
				while i < ending_period {
					<Winning<T>>::remove(i);
					i += One::one();
				}
				<AuctionInfo<T>>::kill();
				return Some((res, lease_period_index))
			}
		}
		None
	}

	/// Auction just ended. We have the current lease period, the auction's lease period (which
	/// is guaranteed to be at least the current period) and the bidders that were winning each
	/// range at the time of the auction's close.
	fn manage_auction_end(
		lease_period_index: LeasePeriodOf<T>,
		auction_lease_period_index: LeasePeriodOf<T>,
		winning_ranges: WinningData<T>,
	) {
		// First, unreserve all amounts that were reserved for the bids. We will later deduct the
		// amounts from the bidders that ended up being assigned the slot so there's no need to
		// special-case them here.
		for (bidder, _) in winning_ranges.iter().filter_map(|x| x.as_ref()) {
			if let Some(amount) = <ReservedAmounts<T>>::take(bidder) {
				T::Currency::unreserve(&bidder.funding_account(), amount);
			}
		}

		// Next, calculate the winning combination of slots and thus the final winners of the
		// auction.
		let winners = Self::calculate_winners(winning_ranges, T::Parachains::new_id);

		Self::deposit_event(RawEvent::AuctionClosed(Self::auction_counter()));

		// Go through those winners and deduct their bid, updating our table of deposits
		// accordingly.
		for (maybe_new_deploy, para_id, amount, range) in winners.into_iter() {
			match maybe_new_deploy {
				Some(bidder) => {
					// For new deployments we ensure the full amount is deducted. This should always
					// succeed as we just unreserved the same amount above.
					if T::Currency::withdraw(
						&bidder.who,
						amount,
						WithdrawReason::Fee,
						ExistenceRequirement::AllowDeath
					).is_err() {
						continue;
					}

					// Add para IDs of any chains that will be newly deployed to our set of managed
<<<<<<< HEAD
					// IDs
					ManagedIds::mutate(|ids|
						if let Err(pos) = ids.binary_search(&para_id) {
							ids.insert(pos, para_id)
						} else {
							// This can't happen as it's a winner being newly
							// deployed and thus the para_id shouldn't already be being managed.
						}
					);
=======
					// IDs.
					<ManagedIds<T>>::mutate(|m| m.push(para_id));

>>>>>>> 577a5a2d
					Self::deposit_event(RawEvent::WonDeploy(bidder.clone(), range, para_id, amount));

					// Add a deployment record so we know to on-board them at the appropriate
					// juncture.
					let begin_offset = <LeasePeriodOf<T>>::from(range.as_pair().0 as u32);
					let begin_lease_period = auction_lease_period_index + begin_offset;
					<OnboardQueue<T>>::mutate(begin_lease_period, |starts| starts.push(para_id));
					// Add a default off-boarding account which matches the original bidder
					<Offboarding<T>>::insert(&para_id, &bidder.who);
					let entry = (begin_lease_period, IncomingParachain::Unset(bidder));
					<Onboarding<T>>::insert(&para_id, entry);
				}
				None => {
					// For renewals, reserve any extra on top of what we already have held
					// on deposit for their chain.
					let extra = if let Some(additional) =
						amount.checked_sub(&Self::deposit_held(&para_id))
					{
						if T::Currency::withdraw(
							&para_id.into_account(),
							additional,
							WithdrawReason::Fee,
							ExistenceRequirement::AllowDeath
						).is_err() {
							continue;
						}
						additional
					} else {
						Default::default()
					};
					Self::deposit_event(RawEvent::WonRenewal(para_id, range, amount, extra));
				}
			}

			// Finally, we update the deposit held so it is `amount` for the new lease period
			// indices that were won in the auction.
			let maybe_offset = auction_lease_period_index
				.checked_sub(&lease_period_index)
				.and_then(|x| x.checked_into::<usize>());
			if let Some(offset) = maybe_offset {
				// Should always succeed; for it to fail it would mean we auctioned a lease period
				// that already ended.

				// The lease period index range (begin, end) that newly belongs to this parachain
				// ID. We need to ensure that it features in `Deposits` to prevent it from being
				// reaped too early (any managed parachain whose `Deposits` set runs low will be
				// removed).
				let pair = range.as_pair();
				let pair = (pair.0 as usize + offset, pair.1 as usize + offset);
				<Deposits<T>>::mutate(para_id, |d| {
					// Left-pad with zeroes as necessary.
					if d.len() < pair.0 {
						d.resize_with(pair.0, Default::default);
					}
					// Then place the deposit values for as long as the chain should exist.
					for i in pair.0 ..= pair.1 {
						if d.len() > i {
							// The chain bought the same lease period twice. Just take the maximum.
							d[i] = d[i].max(amount);
						} else if d.len() == i {
							d.push(amount);
						} else {
							unreachable!("earlier resize means it must be >= i; qed")
						}
					}
				});
			}
		}
	}

	/// A new lease period is beginning. We're at the start of the first block of it.
	///
	/// We need to on-board and off-board parachains as needed. We should also handle reducing/
	/// returning deposits.
	fn manage_lease_period_start(lease_period_index: LeasePeriodOf<T>) {
		Self::deposit_event(RawEvent::NewLeasePeriod(lease_period_index));
		// First, bump off old deposits and decommission any managed chains that are coming
		// to a close.
		ManagedIds::mutate(|ids| {
			let new = ids.drain(..).filter(|id| {
				let mut d = <Deposits<T>>::get(id);
				if !d.is_empty() {
					// ^^ should always be true, since we would have deleted the entry otherwise.

					if d.len() == 1 {
						// Just one entry, which corresponds to the now-ended lease period. Time
						// to decommission this chain.
						if <Onboarding<T>>::take(id).is_none() {
							// Only unregister it if it was actually registered in the first place.
							// If the on-boarding entry still existed, then it was never actually
							// commissioned.
							let _ = T::Parachains::deregister_para(id.clone());
						}
						// Return the full deposit to the off-boarding account.
						T::Currency::deposit_creating(&<Offboarding<T>>::take(id), d[0]);
						// Remove the now-empty deposits set and don't keep the ID around.
						<Deposits<T>>::remove(id);
						false
					} else {
						// The parachain entry is continuing into the next lease period.
						// We need to pop the first deposit entry, which corresponds to the now-
						// ended lease period.
						let outgoing = d[0];
						d.remove(0);
						<Deposits<T>>::insert(id, &d);
						// Then we need to get the new amount that should continue to be held on
						// deposit for the parachain.
						let new_held = d.into_iter().max().unwrap_or_default();
						// If this is less than what we were holding previously, then return it
						// to the parachain itself.
						if let Some(rebate) = outgoing.checked_sub(&new_held) {
							T::Currency::deposit_creating(
								&id.into_account(),
								rebate
							);
						}
						// We keep this entry around until the next lease period.
						true
					}
				} else {
					false
				}
			}).collect::<Vec<_>>();
			*ids = new;
		});

		// Deploy any new chains that are due to be commissioned.
		for para_id in <OnboardQueue<T>>::take(lease_period_index) {
			if let Some((_, IncomingParachain::Deploy{code, initial_head_data}))
				= <Onboarding<T>>::get(&para_id)
			{
				// The chain's deployment data is set; go ahead and register it, and remove the
				// now-redundant on-boarding entry.
				let _ = T::Parachains::
					register_para(para_id.clone(), PARACHAIN_INFO, code, initial_head_data);
				// ^^ not much we can do if it fails for some reason.
				<Onboarding<T>>::remove(para_id)
			}
		}
	}

	/// Actually place a bid in the current auction.
	///
	/// - `bidder`: The account that will be funding this bid.
	/// - `auction_index`: The auction index of the bid. For this to succeed, must equal
	/// the current value of `AuctionCounter`.
	/// - `first_slot`: The first lease period index of the range to be bid on.
	/// - `last_slot`: The last lease period index of the range to be bid on (inclusive).
	/// - `amount`: The total amount to be the bid for deposit over the range.
<<<<<<< HEAD
	fn handle_bid(
		bidder: Bidder<T::AccountId>,
=======
	pub fn handle_bid(
		bidder: Bidder<T::AccountId, ParaIdOf<T>>,
>>>>>>> 577a5a2d
		auction_index: u32,
		first_slot: LeasePeriodOf<T>,
		last_slot: LeasePeriodOf<T>,
		amount: BalanceOf<T>
	) -> Result<(), &'static str> {
		// Bidding on latest auction.
		ensure!(auction_index == <AuctionCounter>::get(), "not current auction");
		// Assume it's actually an auction (this should never fail because of above).
		let (first_lease_period, _) = <AuctionInfo<T>>::get().ok_or("not an auction")?;

		// Our range.
		let range = SlotRange::new_bounded(first_lease_period, first_slot, last_slot)?;
		// Range as an array index.
		let range_index = range as u8 as usize;
		// The offset into the auction ending set.
		let offset = Self::is_ending(<system::Module<T>>::block_number()).unwrap_or_default();
		// The current winning ranges.
		let mut current_winning = <Winning<T>>::get(offset)
			.or_else(|| offset.checked_sub(&One::one()).and_then(<Winning<T>>::get))
			.unwrap_or_default();
		// If this bid beat the previous winner of our range.
		if current_winning[range_index].as_ref().map_or(true, |last| amount > last.1) {
			// This must overlap with all existing ranges that we're winning on or it's invalid.
			ensure!(current_winning.iter()
				.enumerate()
				.all(|(i, x)| x.as_ref().map_or(true, |(w, _)|
					w != &bidder || range.intersects(i.try_into()
						.expect("array has SLOT_RANGE_COUNT items; index never reaches that value; qed")
					)
				)),
				"bidder winning non-intersecting range"
			);

			// Ok; we are the new winner of this range - reserve the additional amount and record.

			// Get the amount already held on deposit on our behalf if this is a renewal bid from
			// an existing parachain.
			let deposit_held = if let Bidder::Existing(ref bidder_para_id) = bidder {
				Self::deposit_held(bidder_para_id)
			} else {
				Zero::zero()
			};
			// Get the amount already reserved in any prior and still active bids by us.
			let already_reserved =
				<ReservedAmounts<T>>::get(&bidder).unwrap_or_default() + deposit_held;
			// If these don't already cover the bid...
			if let Some(additional) = amount.checked_sub(&already_reserved) {
				// ...then reserve some more funds from their account, failing if there's not
				// enough funds.
				T::Currency::reserve(&bidder.funding_account(), additional)?;
				// ...and record the amount reserved.
				<ReservedAmounts<T>>::insert(&bidder, amount);

				Self::deposit_event(RawEvent::Reserved(
					bidder.funding_account(),
					additional,
					amount
				));
			}

			// Return any funds reserved for the previous winner if they no longer have any active
			// bids.
			let mut outgoing_winner = Some((bidder, amount));
			swap(&mut current_winning[range_index], &mut outgoing_winner);
			if let Some((who, _)) = outgoing_winner {
				if current_winning.iter()
					.filter_map(Option::as_ref)
					.all(|&(ref other, _)| other != &who)
				{
					// Previous bidder is no longer winning any ranges: unreserve their funds.
					if let Some(amount) = <ReservedAmounts<T>>::take(&who) {
						// It really should be reserved; there's not much we can do here on fail.
						let _ = T::Currency::unreserve(&who.funding_account(), amount);

						Self::deposit_event(RawEvent::Unreserved(who.funding_account(), amount));
					}
				}
			}
			// Update the range winner.
			<Winning<T>>::insert(offset, &current_winning);
		}
		Ok(())
	}

	/// Calculate the final winners from the winning slots.
	///
	/// This is a simple dynamic programming algorithm designed by Al, the original code is at:
	/// https://github.com/w3f/consensus/blob/master/NPoS/auctiondynamicthing.py
	fn calculate_winners(
		mut winning: WinningData<T>,
		new_id: impl Fn() -> ParaId
	) -> WinnersData<T> {
		let winning_ranges = {
			let mut best_winners_ending_at:
				[(Vec<SlotRange>, BalanceOf<T>); 4] = Default::default();
			let best_bid = |range: SlotRange| {
				winning[range as u8 as usize].as_ref()
					.map(|(_, amount)| *amount * (range.len() as u32).into())
			};
			for i in 0..4 {
				let r = SlotRange::new_bounded(0, 0, i as u32).expect("`i < 4`; qed");
				if let Some(bid) = best_bid(r) {
					best_winners_ending_at[i] = (vec![r], bid);
				}
				for j in 0..i {
					let r = SlotRange::new_bounded(0, j as u32 + 1, i as u32)
						.expect("`i < 4`; `j < i`; `j + 1 < 4`; qed");
					if let Some(mut bid) = best_bid(r) {
						bid += best_winners_ending_at[j].1;
						if bid > best_winners_ending_at[i].1 {
							let mut new_winners = best_winners_ending_at[j].0.clone();
							new_winners.push(r);
							best_winners_ending_at[i] = (new_winners, bid);
						}
					} else {
						if best_winners_ending_at[j].1 > best_winners_ending_at[i].1 {
							best_winners_ending_at[i] = best_winners_ending_at[j].clone();
						}
					}
				}
			}
			let [_, _, _, (winning_ranges, _)] = best_winners_ending_at;
			winning_ranges
		};

		winning_ranges.into_iter().map(|r| {
			let mut final_winner = (Bidder::Existing(Default::default()), Default::default());
			swap(&mut final_winner, winning[r as u8 as usize].as_mut()
				.expect("none values are filtered out in previous logic; qed"));
			let (slot_winner, bid) = final_winner;
			match slot_winner {
				Bidder::New(new_bidder) => (Some(new_bidder), new_id(), bid, r),
				Bidder::Existing(para_id) => (None, para_id, bid, r),
			}
		}).collect::<Vec<_>>()
	}
}

/// tests for this module
#[cfg(test)]
mod tests {
	use super::*;
	use std::{result::Result, collections::HashMap, cell::RefCell};

	use substrate_primitives::{Blake2Hasher, H256};
	use sr_io::with_externalities;
	use sr_primitives::{
		Perbill,
		testing::Header,
		traits::{ConvertInto, BlakeTwo256, Hash, IdentityLookup, OnInitialize, OnFinalize},
	};
	use srml_support::{impl_outer_origin, parameter_types, assert_ok, assert_noop};
	use balances;
	use primitives::parachain::{Id as ParaId, Info as ParaInfo};

	impl_outer_origin! {
		pub enum Origin for Test {}
	}

	// For testing the module, we construct most of a mock runtime. This means
	// first constructing a configuration type (`Test`) which `impl`s each of the
	// configuration traits of modules we want to use.
	#[derive(Clone, Eq, PartialEq)]
	pub struct Test;
	parameter_types! {
		pub const BlockHashCount: u32 = 250;
		pub const MaximumBlockWeight: u32 = 4 * 1024 * 1024;
		pub const MaximumBlockLength: u32 = 4 * 1024 * 1024;
		pub const AvailableBlockRatio: Perbill = Perbill::from_percent(75);
	}
	impl system::Trait for Test {
		type Origin = Origin;
		type Call = ();
		type Index = u64;
		type BlockNumber = u64;
		type Hash = H256;
		type Hashing = BlakeTwo256;
		type AccountId = u64;
		type Lookup = IdentityLookup<Self::AccountId>;
		type WeightMultiplierUpdate = ();
		type Header = Header;
		type Event = ();
		type BlockHashCount = BlockHashCount;
		type MaximumBlockWeight = MaximumBlockWeight;
		type MaximumBlockLength = MaximumBlockLength;
		type AvailableBlockRatio = AvailableBlockRatio;
		type Version = ();
	}

	parameter_types! {
		pub const ExistentialDeposit: u64 = 0;
		pub const TransferFee: u64 = 0;
		pub const CreationFee: u64 = 0;
		pub const TransactionBaseFee: u64 = 0;
		pub const TransactionByteFee: u64 = 0;
	}

	impl balances::Trait for Test {
		type Balance = u64;
		type OnFreeBalanceZero = ();
		type OnNewAccount = ();
		type Event = ();
		type TransactionPayment = ();
		type DustRemoval = ();
		type TransferPayment = ();
		type ExistentialDeposit = ExistentialDeposit;
		type TransferFee = TransferFee;
		type CreationFee = CreationFee;
		type TransactionBaseFee = TransactionBaseFee;
		type TransactionByteFee = TransactionByteFee;
		type WeightToFee = ConvertInto;
	}

	thread_local! {
		pub static PARACHAIN_COUNT: RefCell<u32> = RefCell::new(0);
		pub static PARACHAINS:
			RefCell<HashMap<u32, (Vec<u8>, Vec<u8>)>> = RefCell::new(HashMap::new());
	}

	pub struct TestParachains;
	impl Registrar<u64> for TestParachains {
		fn new_id() -> ParaId {
			PARACHAIN_COUNT.with(|p| {
				*p.borrow_mut() += 1;
				(*p.borrow() - 1).into()
			})
		}
		fn register_para(
			id: ParaId,
			_info: ParaInfo,
			code: Vec<u8>,
			initial_head_data: Vec<u8>
		) -> Result<(), &'static str> {
			PARACHAINS.with(|p| {
				if p.borrow().contains_key(&id.into_inner()) {
					panic!("ID already exists")
				}
				p.borrow_mut().insert(id.into_inner(), (code, initial_head_data));
				Ok(())
			})
		}
		fn deregister_para(id: ParaId) -> Result<(), &'static str> {
			PARACHAINS.with(|p| {
				if !p.borrow().contains_key(&id.into_inner()) {
					panic!("ID doesn't exist")
				}
				p.borrow_mut().remove(&id.into_inner());
				Ok(())
			})
		}
	}

	fn reset_count() {
		PARACHAIN_COUNT.with(|p| *p.borrow_mut() = 0);
	}

	fn with_parachains<T>(f: impl FnOnce(&HashMap<u32, (Vec<u8>, Vec<u8>)>) -> T) -> T {
		PARACHAINS.with(|p| f(&*p.borrow()))
	}

	parameter_types!{
		pub const LeasePeriod: u64 = 10;
		pub const EndingPeriod: u64 = 3;
	}

	impl Trait for Test {
		type Event = ();
		type Currency = Balances;
		type Parachains = TestParachains;
		type LeasePeriod = LeasePeriod;
		type EndingPeriod = EndingPeriod;
	}

	type System = system::Module<Test>;
	type Balances = balances::Module<Test>;
	type Slots = Module<Test>;

	// This function basically just builds a genesis storage key/value store according to
	// our desired mock up.
	fn new_test_ext() -> sr_io::TestExternalities<Blake2Hasher> {
		let mut t = system::GenesisConfig::default().build_storage::<Test>().unwrap();
		balances::GenesisConfig::<Test>{
			balances: vec![(1, 10), (2, 20), (3, 30), (4, 40), (5, 50), (6, 60)],
			vesting: vec![],
		}.assimilate_storage(&mut t).unwrap();
		t.into()
	}

	fn run_to_block(n: u64) {
		while System::block_number() < n {
			Slots::on_finalize(System::block_number());
			Balances::on_finalize(System::block_number());
			System::on_finalize(System::block_number());
			System::set_block_number(System::block_number() + 1);
			System::on_initialize(System::block_number());
			Balances::on_initialize(System::block_number());
			Slots::on_initialize(System::block_number());
		}
	}

	#[test]
	fn basic_setup_works() {
		with_externalities(&mut new_test_ext(), || {
			assert_eq!(Slots::auction_counter(), 0);
			assert_eq!(Slots::deposit_held(&0u32.into()), 0);
			assert_eq!(Slots::is_in_progress(), false);
			assert_eq!(Slots::is_ending(System::block_number()), None);

			run_to_block(10);

			assert_eq!(Slots::auction_counter(), 0);
			assert_eq!(Slots::deposit_held(&0u32.into()), 0);
			assert_eq!(Slots::is_in_progress(), false);
			assert_eq!(Slots::is_ending(System::block_number()), None);
		});
	}

	#[test]
	fn can_start_auction() {
		with_externalities(&mut new_test_ext(), || {
			run_to_block(1);

			assert_ok!(Slots::new_auction(Origin::ROOT, 5, 1));

			assert_eq!(Slots::auction_counter(), 1);
			assert_eq!(Slots::is_in_progress(), true);
			assert_eq!(Slots::is_ending(System::block_number()), None);
		});
	}

	#[test]
	fn auction_proceeds_correctly() {
		with_externalities(&mut new_test_ext(), || {
			run_to_block(1);

			assert_ok!(Slots::new_auction(Origin::ROOT, 5, 1));

			assert_eq!(Slots::auction_counter(), 1);
			assert_eq!(Slots::is_in_progress(), true);
			assert_eq!(Slots::is_ending(System::block_number()), None);

			run_to_block(2);
			assert_eq!(Slots::is_in_progress(), true);
			assert_eq!(Slots::is_ending(System::block_number()), None);

			run_to_block(3);
			assert_eq!(Slots::is_in_progress(), true);
			assert_eq!(Slots::is_ending(System::block_number()), None);

			run_to_block(4);
			assert_eq!(Slots::is_in_progress(), true);
			assert_eq!(Slots::is_ending(System::block_number()), None);

			run_to_block(5);
			assert_eq!(Slots::is_in_progress(), true);
			assert_eq!(Slots::is_ending(System::block_number()), None);

			run_to_block(6);
			assert_eq!(Slots::is_in_progress(), true);
			assert_eq!(Slots::is_ending(System::block_number()), Some(0));

			run_to_block(7);
			assert_eq!(Slots::is_in_progress(), true);
			assert_eq!(Slots::is_ending(System::block_number()), Some(1));

			run_to_block(8);
			assert_eq!(Slots::is_in_progress(), true);
			assert_eq!(Slots::is_ending(System::block_number()), Some(2));

			run_to_block(9);
			assert_eq!(Slots::is_in_progress(), false);
			assert_eq!(Slots::is_ending(System::block_number()), None);
		});
	}

	#[test]
	fn can_win_auction() {
		with_externalities(&mut new_test_ext(), || {
			run_to_block(1);

			assert_ok!(Slots::new_auction(Origin::ROOT, 5, 1));
			assert_ok!(Slots::bid(Origin::signed(1), 0, 1, 1, 4, 1));
			assert_eq!(Balances::reserved_balance(&1), 1);
			assert_eq!(Balances::free_balance(&1), 9);

			run_to_block(9);
			assert_eq!(Slots::onboard_queue(1), vec![0.into()]);
			assert_eq!(Slots::onboarding(&0.into()),
				Some((1, IncomingParachain::Unset(NewBidder { who: 1, sub: 0 })))
			);
			assert_eq!(Slots::deposit_held(&0.into()), 1);
			assert_eq!(Balances::reserved_balance(&1), 0);
			assert_eq!(Balances::free_balance(&1), 9);
		});
	}

	#[test]
	fn offboarding_works() {
		with_externalities(&mut new_test_ext(), || {
			run_to_block(1);
			assert_ok!(Slots::new_auction(Origin::ROOT, 5, 1));
			assert_ok!(Slots::bid(Origin::signed(1), 0, 1, 1, 4, 1));
			assert_eq!(Balances::free_balance(&1), 9);

			run_to_block(9);
			assert_eq!(Slots::deposit_held(&0.into()), 1);
			assert_eq!(Slots::deposits(&0.into())[0], 0);

			run_to_block(50);
			assert_eq!(Slots::deposit_held(&0.into()), 0);
			assert_eq!(Balances::free_balance(&1), 10);
		});
	}

	#[test]
	fn set_offboarding_works() {
		with_externalities(&mut new_test_ext(), || {
			run_to_block(1);
			assert_ok!(Slots::new_auction(Origin::ROOT, 5, 1));
			assert_ok!(Slots::bid(Origin::signed(1), 0, 1, 1, 4, 1));

			run_to_block(9);
			assert_eq!(Slots::deposit_held(&0.into()), 1);
			assert_eq!(Slots::deposits(&0.into())[0], 0);

			run_to_block(49);
			assert_eq!(Slots::deposit_held(&0.into()), 1);
			assert_ok!(Slots::set_offboarding(Origin::signed(ParaId::from(0).into_account()), 10));

			run_to_block(50);
			assert_eq!(Slots::deposit_held(&0.into()), 0);
			assert_eq!(Balances::free_balance(&10), 1);
		});
	}

	#[test]
	fn onboarding_works() {
		with_externalities(&mut new_test_ext(), || {
			run_to_block(1);
			assert_ok!(Slots::new_auction(Origin::ROOT, 5, 1));
			assert_ok!(Slots::bid(Origin::signed(1), 0, 1, 1, 4, 1));

			run_to_block(9);
			let h = BlakeTwo256::hash(&[42u8][..]);
			assert_ok!(Slots::fix_deploy_data(Origin::signed(1), 0, 0.into(), h, vec![69]));
			assert_ok!(Slots::elaborate_deploy_data(Origin::signed(0), 0.into(), vec![42]));

			run_to_block(10);
			with_parachains(|p| {
				assert_eq!(p.len(), 1);
				assert_eq!(p[&0], (vec![42], vec![69]));
			});
		});
	}

	#[test]
	fn late_onboarding_works() {
		with_externalities(&mut new_test_ext(), || {
			run_to_block(1);
			assert_ok!(Slots::new_auction(Origin::ROOT, 5, 1));
			assert_ok!(Slots::bid(Origin::signed(1), 0, 1, 1, 4, 1));

			run_to_block(10);
			with_parachains(|p| {
				assert_eq!(p.len(), 0);
			});

			run_to_block(11);
			let h = BlakeTwo256::hash(&[42u8][..]);
			assert_ok!(Slots::fix_deploy_data(Origin::signed(1), 0, 0.into(), h, vec![69]));
			assert_ok!(Slots::elaborate_deploy_data(Origin::signed(0), 0.into(), vec![42]));
			with_parachains(|p| {
				assert_eq!(p.len(), 1);
				assert_eq!(p[&0], (vec![42], vec![69]));
			});
		});
	}

	#[test]
	fn under_bidding_works() {
		with_externalities(&mut new_test_ext(), || {
			run_to_block(1);
			assert_ok!(Slots::new_auction(Origin::ROOT, 5, 1));
			assert_ok!(Slots::bid(Origin::signed(1), 0, 1, 1, 4, 5));
			assert_ok!(Slots::bid(Origin::signed(2), 0, 1, 1, 4, 1));
			assert_eq!(Balances::reserved_balance(&2), 0);
			assert_eq!(Balances::free_balance(&2), 20);
			assert_eq!(
				Slots::winning(0).unwrap()[SlotRange::ZeroThree as u8 as usize],
				Some((Bidder::New(NewBidder{who: 1, sub: 0}), 5))
			);
		});
	}

	#[test]
	fn should_choose_best_combination() {
		with_externalities(&mut new_test_ext(), || {
			run_to_block(1);
			assert_ok!(Slots::new_auction(Origin::ROOT, 5, 1));
			assert_ok!(Slots::bid(Origin::signed(1), 0, 1, 1, 1, 1));
			assert_ok!(Slots::bid(Origin::signed(2), 0, 1, 2, 3, 1));
			assert_ok!(Slots::bid(Origin::signed(3), 0, 1, 4, 4, 2));
			assert_ok!(Slots::bid(Origin::signed(1), 1, 1, 1, 4, 1));
			run_to_block(9);
			assert_eq!(Slots::onboard_queue(1), vec![0.into()]);
			assert_eq!(
				Slots::onboarding(&0.into()),
				Some((1, IncomingParachain::Unset(NewBidder { who: 1, sub: 0 })))
			);
			assert_eq!(Slots::onboard_queue(2), vec![1.into()]);
			assert_eq!(
				Slots::onboarding(&1.into()),
				Some((2, IncomingParachain::Unset(NewBidder { who: 2, sub: 0 })))
			);
			assert_eq!(Slots::onboard_queue(4), vec![2.into()]);
			assert_eq!(
				Slots::onboarding(&2.into()),
				Some((4, IncomingParachain::Unset(NewBidder { who: 3, sub: 0 })))
			);
		});
	}

	#[test]
	fn independent_bids_should_fail() {
		with_externalities(&mut new_test_ext(), || {
			run_to_block(1);
			assert_ok!(Slots::new_auction(Origin::ROOT, 1, 1));
			assert_ok!(Slots::bid(Origin::signed(1), 0, 1, 1, 2, 1));
			assert_ok!(Slots::bid(Origin::signed(1), 0, 1, 2, 4, 1));
			assert_ok!(Slots::bid(Origin::signed(1), 0, 1, 2, 2, 1));
			assert_noop!(
				Slots::bid(Origin::signed(1), 0, 1, 3, 3, 1),
				"bidder winning non-intersecting range"
			);
		});
	}

	#[test]
	fn multiple_onboards_offboards_should_work() {
		with_externalities(&mut new_test_ext(), || {
			run_to_block(1);
			assert_ok!(Slots::new_auction(Origin::ROOT, 1, 1));
			assert_ok!(Slots::bid(Origin::signed(1), 0, 1, 1, 1, 1));
			assert_ok!(Slots::bid(Origin::signed(2), 0, 1, 2, 3, 1));
			assert_ok!(Slots::bid(Origin::signed(3), 0, 1, 4, 4, 1));

			run_to_block(5);
			assert_ok!(Slots::new_auction(Origin::ROOT, 1, 1));
			assert_ok!(Slots::bid(Origin::signed(4), 1, 2, 1, 2, 1));
			assert_ok!(Slots::bid(Origin::signed(5), 1, 2, 3, 4, 1));

			run_to_block(9);
			assert_eq!(Slots::onboard_queue(1), vec![0.into(), 3.into()]);
			assert_eq!(
				Slots::onboarding(&0.into()),
				Some((1, IncomingParachain::Unset(NewBidder { who: 1, sub: 0 })))
			);
			assert_eq!(
				Slots::onboarding(&3.into()),
				Some((1, IncomingParachain::Unset(NewBidder { who: 4, sub: 1 })))
			);
			assert_eq!(Slots::onboard_queue(2), vec![1.into()]);
			assert_eq!(
				Slots::onboarding(&1.into()),
				Some((2, IncomingParachain::Unset(NewBidder { who: 2, sub: 0 })))
			);
			assert_eq!(Slots::onboard_queue(3), vec![4.into()]);
			assert_eq!(
				Slots::onboarding(&4.into()),
				Some((3, IncomingParachain::Unset(NewBidder { who: 5, sub: 1 })))
			);
			assert_eq!(Slots::onboard_queue(4), vec![2.into()]);
			assert_eq!(
				Slots::onboarding(&2.into()),
				Some((4, IncomingParachain::Unset(NewBidder { who: 3, sub: 0 })))
			);

			for &(para, sub, acc) in &[(0, 0, 1), (1, 0, 2), (2, 0, 3), (3, 1, 4), (4, 1, 5)] {
				let h = BlakeTwo256::hash(&[acc][..]);
				assert_ok!(Slots::fix_deploy_data(Origin::signed(acc as _), sub, para.into(), h, vec![acc]));
				assert_ok!(Slots::elaborate_deploy_data(Origin::signed(0), para.into(), vec![acc]));
			}

			run_to_block(10);
			with_parachains(|p| {
				assert_eq!(p.len(), 2);
				assert_eq!(p[&0], (vec![1], vec![1]));
				assert_eq!(p[&3], (vec![4], vec![4]));
			});
			run_to_block(20);
			with_parachains(|p| {
				assert_eq!(p.len(), 2);
				assert_eq!(p[&1], (vec![2], vec![2]));
				assert_eq!(p[&3], (vec![4], vec![4]));
			});
			run_to_block(30);
			with_parachains(|p| {
				assert_eq!(p.len(), 2);
				assert_eq!(p[&1], (vec![2], vec![2]));
				assert_eq!(p[&4], (vec![5], vec![5]));
			});
			run_to_block(40);
			with_parachains(|p| {
				assert_eq!(p.len(), 2);
				assert_eq!(p[&2], (vec![3], vec![3]));
				assert_eq!(p[&4], (vec![5], vec![5]));
			});
			run_to_block(50);
			with_parachains(|p| {
				assert_eq!(p.len(), 0);
			});
		});
	}

	#[test]
	fn extensions_should_work() {
		with_externalities(&mut new_test_ext(), || {
			run_to_block(1);
			assert_ok!(Slots::new_auction(Origin::ROOT, 5, 1));
			assert_ok!(Slots::bid(Origin::signed(1), 0, 1, 1, 1, 1));

			run_to_block(9);
			assert_eq!(Slots::onboard_queue(1), vec![0.into()]);

			run_to_block(10);
			let h = BlakeTwo256::hash(&[1u8][..]);
			assert_ok!(Slots::fix_deploy_data(Origin::signed(1), 0, 0.into(), h, vec![1]));
			assert_ok!(Slots::elaborate_deploy_data(Origin::signed(0), 0.into(), vec![1]));

			assert_ok!(Slots::new_auction(Origin::ROOT, 5, 2));
			assert_ok!(Slots::bid_renew(Origin::signed(ParaId::from(0).into_account()), 2, 2, 2, 1));

			with_parachains(|p| {
				assert_eq!(p.len(), 1);
				assert_eq!(p[&0], (vec![1], vec![1]));
			});

			run_to_block(20);
			with_parachains(|p| {
				assert_eq!(p.len(), 1);
				assert_eq!(p[&0], (vec![1], vec![1]));
			});
			assert_ok!(Slots::new_auction(Origin::ROOT, 5, 2));
			assert_ok!(Balances::transfer(Origin::signed(1), ParaId::from(0).into_account(), 1));
			assert_ok!(Slots::bid_renew(Origin::signed(ParaId::from(0).into_account()), 3, 3, 3, 2));

			run_to_block(30);
			with_parachains(|p| {
				assert_eq!(p.len(), 1);
				assert_eq!(p[&0], (vec![1], vec![1]));
			});

			run_to_block(40);
			with_parachains(|p| {
				assert_eq!(p.len(), 0);
			});
		});
	}

	#[test]
	fn renewal_with_lower_value_should_work() {
		with_externalities(&mut new_test_ext(), || {
			run_to_block(1);
			assert_ok!(Slots::new_auction(Origin::ROOT, 5, 1));
			assert_ok!(Slots::bid(Origin::signed(1), 0, 1, 1, 1, 5));

			run_to_block(9);
			assert_eq!(Slots::onboard_queue(1), vec![0.into()]);

			run_to_block(10);
			let h = BlakeTwo256::hash(&[1u8][..]);
			assert_ok!(Slots::fix_deploy_data(Origin::signed(1), 0, 0.into(), h, vec![1]));
			assert_ok!(Slots::elaborate_deploy_data(Origin::signed(0), 0.into(), vec![1]));

			assert_ok!(Slots::new_auction(Origin::ROOT, 5, 2));
			assert_ok!(Slots::bid_renew(Origin::signed(ParaId::from(0).into_account()), 2, 2, 2, 3));

			run_to_block(20);
			assert_eq!(Balances::free_balance(&ParaId::from(0).into_account()), 2);

			assert_ok!(Slots::new_auction(Origin::ROOT, 5, 2));
			assert_ok!(Slots::bid_renew(Origin::signed(ParaId::from(0).into_account()), 3, 3, 3, 4));

			run_to_block(30);
			assert_eq!(Balances::free_balance(&ParaId::from(0).into_account()), 1);
		});
	}

	#[test]
	fn can_win_incomplete_auction() {
		with_externalities(&mut new_test_ext(), || {
			run_to_block(1);

			assert_ok!(Slots::new_auction(Origin::ROOT, 5, 1));
			assert_ok!(Slots::bid(Origin::signed(1), 0, 1, 4, 4, 5));

			run_to_block(9);
			assert_eq!(Slots::onboard_queue(1), vec![]);
			assert_eq!(Slots::onboard_queue(2), vec![]);
			assert_eq!(Slots::onboard_queue(3), vec![]);
			assert_eq!(Slots::onboard_queue(4), vec![0.into()]);
			assert_eq!(Slots::onboarding(
				&0.into()),
				Some((4, IncomingParachain::Unset(NewBidder { who: 1, sub: 0 })))
			);
			assert_eq!(Slots::deposit_held(&0.into()), 5);
		});
	}

	#[test]
	fn multiple_bids_work_pre_ending() {
		with_externalities(&mut new_test_ext(), || {
			run_to_block(1);

			assert_ok!(Slots::new_auction(Origin::ROOT, 5, 1));

			for i in 1..6 {
				run_to_block(i);
				assert_ok!(Slots::bid(Origin::signed(i), 0, 1, 1, 4, i));
				for j in 1..6 {
					assert_eq!(Balances::reserved_balance(&j), if j == i { j } else { 0 });
					assert_eq!(Balances::free_balance(&j), if j == i { j * 9 } else { j * 10 });
				}
			}

			run_to_block(9);
			assert_eq!(Slots::onboard_queue(1), vec![0.into()]);
			assert_eq!(
				Slots::onboarding(&0.into()),
				Some((1, IncomingParachain::Unset(NewBidder { who: 5, sub: 0 })))
			);
			assert_eq!(Slots::deposit_held(&0.into()), 5);
			assert_eq!(Balances::reserved_balance(&5), 0);
			assert_eq!(Balances::free_balance(&5), 45);
		});
	}

	#[test]
	fn multiple_bids_work_post_ending() {
		with_externalities(&mut new_test_ext(), || {
			run_to_block(1);

			assert_ok!(Slots::new_auction(Origin::ROOT, 5, 1));

			for i in 1..6 {
				run_to_block(i + 3);
				assert_ok!(Slots::bid(Origin::signed(i), 0, 1, 1, 4, i));
				for j in 1..6 {
					assert_eq!(Balances::reserved_balance(&j), if j == i { j } else { 0 });
					assert_eq!(Balances::free_balance(&j), if j == i { j * 9 } else { j * 10 });
				}
			}

			run_to_block(9);
			assert_eq!(Slots::onboard_queue(1), vec![0.into()]);
			assert_eq!(Slots::onboarding(
				&0.into()),
				Some((1, IncomingParachain::Unset(NewBidder { who: 3, sub: 0 })))
			);
			assert_eq!(Slots::deposit_held(&0.into()), 3);
			assert_eq!(Balances::reserved_balance(&3), 0);
			assert_eq!(Balances::free_balance(&3), 27);
		});
	}

	#[test]
	fn incomplete_calculate_winners_works() {
		let winning = [
			None,
			None,
			None,
			None,
			None,
			None,
			None,
			None,
			None,
			Some((Bidder::New(NewBidder{who: 1, sub: 0}), 1)),
		];
		let winners = vec![
			(Some(NewBidder{who: 1, sub: 0}), 0.into(), 1, SlotRange::ThreeThree)
		];

		assert_eq!(Slots::calculate_winners(winning, TestParachains::new_id), winners);
	}

	#[test]
	fn first_incomplete_calculate_winners_works() {
		let winning = [
			Some((Bidder::New(NewBidder{who: 1, sub: 0}), 1)),
			None,
			None,
			None,
			None,
			None,
			None,
			None,
			None,
			None,
		];
		let winners = vec![
			(Some(NewBidder{who: 1, sub: 0}), 0.into(), 1, SlotRange::ZeroZero)
		];

		assert_eq!(Slots::calculate_winners(winning, TestParachains::new_id), winners);
	}

	#[test]
	fn calculate_winners_works() {
		let mut winning = [
			/*0..0*/
			Some((Bidder::New(NewBidder{who: 2, sub: 0}), 2)),
			/*0..1*/
			None,
			/*0..2*/
			None,
			/*0..3*/
			Some((Bidder::New(NewBidder{who: 1, sub: 0}), 1)),
			/*1..1*/
			Some((Bidder::New(NewBidder{who: 3, sub: 0}), 1)),
			/*1..2*/
			None,
			/*1..3*/
			None,
			/*2..2*/
			//Some((Bidder::New(NewBidder{who: 4, sub: 0}), 1)),
			Some((Bidder::New(NewBidder{who: 1, sub: 0}), 53)),
			/*2..3*/
			None,
			/*3..3*/
			Some((Bidder::New(NewBidder{who: 5, sub: 0}), 1)),
		];
		let winners = vec![
			(Some(NewBidder{who: 2,sub: 0}), 0.into(), 2, SlotRange::ZeroZero),
			(Some(NewBidder{who: 3,sub: 0}), 1.into(), 1, SlotRange::OneOne),
			(Some(NewBidder{who: 1,sub: 0}), 2.into(), 53, SlotRange::TwoTwo),
			(Some(NewBidder{who: 5,sub: 0}), 3.into(), 1, SlotRange::ThreeThree)
		];

		assert_eq!(Slots::calculate_winners(winning.clone(), TestParachains::new_id), winners);

		reset_count();
		winning[SlotRange::ZeroThree as u8 as usize] = Some((Bidder::New(NewBidder{who: 1, sub: 0}), 2));
		let winners = vec![
			(Some(NewBidder{who: 2,sub: 0}), 0.into(), 2, SlotRange::ZeroZero),
			(Some(NewBidder{who: 3,sub: 0}), 1.into(), 1, SlotRange::OneOne),
			(Some(NewBidder{who: 1,sub: 0}), 2.into(), 53, SlotRange::TwoTwo),
			(Some(NewBidder{who: 5,sub: 0}), 3.into(), 1, SlotRange::ThreeThree)
		];
		assert_eq!(Slots::calculate_winners(winning.clone(), TestParachains::new_id), winners);

		reset_count();
		winning[SlotRange::ZeroOne as u8 as usize] = Some((Bidder::New(NewBidder{who: 4, sub: 0}), 3));
		let winners = vec![
			(Some(NewBidder{who: 4,sub: 0}), 0.into(), 3, SlotRange::ZeroOne),
			(Some(NewBidder{who: 1,sub: 0}), 1.into(), 53, SlotRange::TwoTwo),
			(Some(NewBidder{who: 5,sub: 0}), 2.into(), 1, SlotRange::ThreeThree)
		];
		assert_eq!(Slots::calculate_winners(winning.clone(), TestParachains::new_id), winners);
	}
}<|MERGE_RESOLUTION|>--- conflicted
+++ resolved
@@ -273,11 +273,7 @@
 		/// called by the root origin. Accepts the `duration` of this auction and the
 		/// `lease_period_index` of the initial lease period of the four that are to be auctioned.
 		#[weight = SimpleDispatchInfo::FixedOperational(100_000)]
-<<<<<<< HEAD
-		fn new_auction(origin,
-=======
 		pub fn new_auction(origin,
->>>>>>> 577a5a2d
 			#[compact] duration: T::BlockNumber,
 			#[compact] lease_period_index: LeasePeriodOf<T>
 		) {
@@ -339,11 +335,7 @@
 		/// absolute lease period index value, not an auction-specific offset.
 		/// - `amount` is the amount to bid to be held as deposit for the parachain should the
 		/// bid win. This amount is held throughout the range.
-<<<<<<< HEAD
 		#[weight = SimpleDispatchInfo::FixedNormal(500_000)]
-=======
-    #[weight = SimpleDispatchInfo::FixedNormal(500_000)]
->>>>>>> 577a5a2d
 		fn bid_renew(origin,
 			#[compact] auction_index: AuctionIndex,
 			#[compact] first_slot: LeasePeriodOf<T>,
@@ -378,13 +370,8 @@
 		/// - `para_id` is the parachain ID allotted to the winning bidder.
 		/// - `code_hash` is the hash of the parachain's Wasm validation function.
 		/// - `initial_head_data` is the parachain's initial head data.
-<<<<<<< HEAD
 		#[weight = SimpleDispatchInfo::FixedNormal(500_000)]
-		fn fix_deploy_data(origin,
-=======
-    #[weight = SimpleDispatchInfo::FixedNormal(500_000)]
 		pub fn fix_deploy_data(origin,
->>>>>>> 577a5a2d
 			#[compact] sub: SubId,
 			#[compact] para_id: ParaId,
 			code_hash: T::Hash,
@@ -533,8 +520,7 @@
 					}
 
 					// Add para IDs of any chains that will be newly deployed to our set of managed
-<<<<<<< HEAD
-					// IDs
+					// IDs.
 					ManagedIds::mutate(|ids|
 						if let Err(pos) = ids.binary_search(&para_id) {
 							ids.insert(pos, para_id)
@@ -543,11 +529,6 @@
 							// deployed and thus the para_id shouldn't already be being managed.
 						}
 					);
-=======
-					// IDs.
-					<ManagedIds<T>>::mutate(|m| m.push(para_id));
-
->>>>>>> 577a5a2d
 					Self::deposit_event(RawEvent::WonDeploy(bidder.clone(), range, para_id, amount));
 
 					// Add a deployment record so we know to on-board them at the appropriate
@@ -697,13 +678,8 @@
 	/// - `first_slot`: The first lease period index of the range to be bid on.
 	/// - `last_slot`: The last lease period index of the range to be bid on (inclusive).
 	/// - `amount`: The total amount to be the bid for deposit over the range.
-<<<<<<< HEAD
-	fn handle_bid(
+	pub fn handle_bid(
 		bidder: Bidder<T::AccountId>,
-=======
-	pub fn handle_bid(
-		bidder: Bidder<T::AccountId, ParaIdOf<T>>,
->>>>>>> 577a5a2d
 		auction_index: u32,
 		first_slot: LeasePeriodOf<T>,
 		last_slot: LeasePeriodOf<T>,
